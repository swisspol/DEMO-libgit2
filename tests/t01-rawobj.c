/*
 * This file is free software; you can redistribute it and/or modify
 * it under the terms of the GNU General Public License, version 2,
 * as published by the Free Software Foundation.
 *
 * In addition to the permissions in the GNU General Public License,
 * the authors give you unlimited permission to link the compiled
 * version of this file into combinations with other programs,
 * and to distribute those combinations without any restriction
 * coming from the use of this file.  (The General Public License
 * restrictions do apply in other respects; for example, they cover
 * modification of the file, and distribution when not linked into
 * a combined executable.)
 *
 * This file is distributed in the hope that it will be useful, but
 * WITHOUT ANY WARRANTY; without even the implied warranty of
 * MERCHANTABILITY or FITNESS FOR A PARTICULAR PURPOSE.  See the GNU
 * General Public License for more details.
 *
 * You should have received a copy of the GNU General Public License
 * along with this program; see the file COPYING.  If not, write to
 * the Free Software Foundation, 51 Franklin Street, Fifth Floor,
 * Boston, MA 02110-1301, USA.
 */
#include "test_lib.h"

#include "odb.h"
#include "hash.h"

#include "t01-data.h"

static int hash_object(git_oid *oid, git_rawobj *obj)
{
	return git_odb_hash(oid, obj->data, obj->len, obj->type);
}

BEGIN_TEST(oid0, "validate size of oid objects")
	git_oid out;
	must_be_true(20 == GIT_OID_RAWSZ);
	must_be_true(40 == GIT_OID_HEXSZ);
	must_be_true(sizeof(out) == GIT_OID_RAWSZ);
	must_be_true(sizeof(out.id) == GIT_OID_RAWSZ);
END_TEST

BEGIN_TEST(oid1, "fail when parsing an empty string as oid")
	git_oid out;
	must_fail(git_oid_mkstr(&out, ""));
END_TEST

BEGIN_TEST(oid2, "fail when parsing an invalid string as oid")
	git_oid out;
	must_fail(git_oid_mkstr(&out, "moo"));
END_TEST

static int from_hex(unsigned int i)
{
	if (i >= '0' && i <= '9')
		return i - '0';
	if (i >= 'a' && i <= 'f')
		return 10 + (i - 'a');
	if (i >= 'A' && i <= 'F')
		return 10 + (i - 'A');
	return -1;
}

BEGIN_TEST(oid3, "find all invalid characters when parsing an oid")
	git_oid out;
	unsigned char exp[] = {
		0x16, 0xa6, 0x77, 0x70, 0xb7,
		0xd8, 0xd7, 0x23, 0x17, 0xc4,
		0xb7, 0x75, 0x21, 0x3c, 0x23,
		0xa8, 0xbd, 0x74, 0xf5, 0xe0,
	};
	char in[41] = "16a67770b7d8d72317c4b775213c23a8bd74f5e0";
	unsigned int i;

	for (i = 0; i < 256; i++) {
		in[38] = (char)i;

		if (from_hex(i) >= 0) {
			exp[19] = (unsigned char)(from_hex(i) << 4);
			must_pass(git_oid_mkstr(&out, in));
			must_be_true(memcmp(out.id, exp, sizeof(out.id)) == 0);
		} else {
			must_fail(git_oid_mkstr(&out, in));
		}
	}
END_TEST

BEGIN_TEST(oid4, "fail when parsing an invalid oid string")
	git_oid out;
	must_fail(git_oid_mkstr(&out, "16a67770b7d8d72317c4b775213c23a8bd74f5ez"));
END_TEST

BEGIN_TEST(oid5, "succeed when parsing a valid oid string")
	git_oid out;
	unsigned char exp[] = {
		0x16, 0xa6, 0x77, 0x70, 0xb7,
		0xd8, 0xd7, 0x23, 0x17, 0xc4,
		0xb7, 0x75, 0x21, 0x3c, 0x23,
		0xa8, 0xbd, 0x74, 0xf5, 0xe0,
	};

	must_pass(git_oid_mkstr(&out, "16a67770b7d8d72317c4b775213c23a8bd74f5e0"));
	must_pass(memcmp(out.id, exp, sizeof(out.id)));

	must_pass(git_oid_mkstr(&out, "16A67770B7D8D72317C4b775213C23A8BD74F5E0"));
	must_pass(memcmp(out.id, exp, sizeof(out.id)));
END_TEST

BEGIN_TEST(oid6, "build a valid oid from raw bytes")
	git_oid out;
	unsigned char exp[] = {
		0x16, 0xa6, 0x77, 0x70, 0xb7,
		0xd8, 0xd7, 0x23, 0x17, 0xc4,
		0xb7, 0x75, 0x21, 0x3c, 0x23,
		0xa8, 0xbd, 0x74, 0xf5, 0xe0,
	};

	git_oid_mkraw(&out, exp);
	must_pass(memcmp(out.id, exp, sizeof(out.id)));
END_TEST

BEGIN_TEST(oid7, "properly copy an oid to another")
	git_oid a, b;
	unsigned char exp[] = {
		0x16, 0xa6, 0x77, 0x70, 0xb7,
		0xd8, 0xd7, 0x23, 0x17, 0xc4,
		0xb7, 0x75, 0x21, 0x3c, 0x23,
		0xa8, 0xbd, 0x74, 0xf5, 0xe0,
	};

	memset(&b, 0, sizeof(b));
	git_oid_mkraw(&a, exp);
	git_oid_cpy(&b, &a);
	must_pass(memcmp(a.id, exp, sizeof(a.id)));
END_TEST

BEGIN_TEST(oid8, "compare two oids (lesser than)")
	git_oid a, b;
	unsigned char a_in[] = {
		0x16, 0xa6, 0x77, 0x70, 0xb7,
		0xd8, 0xd7, 0x23, 0x17, 0xc4,
		0xb7, 0x75, 0x21, 0x3c, 0x23,
		0xa8, 0xbd, 0x74, 0xf5, 0xe0,
	};
	unsigned char b_in[] = {
		0x16, 0xa6, 0x77, 0x70, 0xb7,
		0xd8, 0xd7, 0x23, 0x17, 0xc4,
		0xb7, 0x75, 0x21, 0x3c, 0x23,
		0xa8, 0xbd, 0x74, 0xf5, 0xf0,
	};

	git_oid_mkraw(&a, a_in);
	git_oid_mkraw(&b, b_in);
	must_be_true(git_oid_cmp(&a, &b) < 0);
END_TEST

BEGIN_TEST(oid9, "compare two oids (equal)")
	git_oid a, b;
	unsigned char a_in[] = {
		0x16, 0xa6, 0x77, 0x70, 0xb7,
		0xd8, 0xd7, 0x23, 0x17, 0xc4,
		0xb7, 0x75, 0x21, 0x3c, 0x23,
		0xa8, 0xbd, 0x74, 0xf5, 0xe0,
	};

	git_oid_mkraw(&a, a_in);
	git_oid_mkraw(&b, a_in);
	must_be_true(git_oid_cmp(&a, &b) == 0);
END_TEST

BEGIN_TEST(oid10, "compare two oids (greater than)")
	git_oid a, b;
	unsigned char a_in[] = {
		0x16, 0xa6, 0x77, 0x70, 0xb7,
		0xd8, 0xd7, 0x23, 0x17, 0xc4,
		0xb7, 0x75, 0x21, 0x3c, 0x23,
		0xa8, 0xbd, 0x74, 0xf5, 0xe0,
	};
	unsigned char b_in[] = {
		0x16, 0xa6, 0x77, 0x70, 0xb7,
		0xd8, 0xd7, 0x23, 0x17, 0xc4,
		0xb7, 0x75, 0x21, 0x3c, 0x23,
		0xa8, 0xbd, 0x74, 0xf5, 0xd0,
	};

	git_oid_mkraw(&a, a_in);
	git_oid_mkraw(&b, b_in);
	must_be_true(git_oid_cmp(&a, &b) > 0);
END_TEST

BEGIN_TEST(oid11, "compare formated oids")
	const char *exp = "16a0123456789abcdef4b775213c23a8bd74f5e0";
	git_oid in;
	char out[GIT_OID_HEXSZ + 1];

	must_pass(git_oid_mkstr(&in, exp));

	/* Format doesn't touch the last byte */
	out[GIT_OID_HEXSZ] = 'Z';
	git_oid_fmt(out, &in);
	must_be_true(out[GIT_OID_HEXSZ] == 'Z');

	/* Format produced the right result */
	out[GIT_OID_HEXSZ] = '\0';
	must_pass(strcmp(exp, out));
END_TEST

BEGIN_TEST(oid12, "compare oids (allocate + format)")
	const char *exp = "16a0123456789abcdef4b775213c23a8bd74f5e0";
	git_oid in;
	char *out;

	must_pass(git_oid_mkstr(&in, exp));

	out = git_oid_allocfmt(&in);
	must_be_true(out);
	must_pass(strcmp(exp, out));
	free(out);
END_TEST

BEGIN_TEST(oid13, "compare oids (path format)")
	const char *exp1 = "16a0123456789abcdef4b775213c23a8bd74f5e0";
	const char *exp2 = "16/a0123456789abcdef4b775213c23a8bd74f5e0";
	git_oid in;
	char out[GIT_OID_HEXSZ + 2];

	must_pass(git_oid_mkstr(&in, exp1));

	/* Format doesn't touch the last byte */
	out[GIT_OID_HEXSZ + 1] = 'Z';
	git_oid_pathfmt(out, &in);
	must_be_true(out[GIT_OID_HEXSZ + 1] == 'Z');

	/* Format produced the right result */
	out[GIT_OID_HEXSZ + 1] = '\0';
	must_pass(strcmp(exp2, out));
END_TEST

BEGIN_TEST(oid14, "convert raw oid to string")
	const char *exp = "16a0123456789abcdef4b775213c23a8bd74f5e0";
	git_oid in;
	char out[GIT_OID_HEXSZ + 1];
	char *str;
	int i;

	must_pass(git_oid_mkstr(&in, exp));

	/* NULL buffer pointer, returns static empty string */
	str = git_oid_to_string(NULL, sizeof(out), &in);
	must_be_true(str && *str == '\0' && str != out);

	/* zero buffer size, returns static empty string */
	str = git_oid_to_string(out, 0, &in);
	must_be_true(str && *str == '\0' && str != out);

	/* NULL oid pointer, returns static empty string */
	str = git_oid_to_string(out, sizeof(out), NULL);
	must_be_true(str && *str == '\0' && str != out);

	/* n == 1, returns out as an empty string */
	str = git_oid_to_string(out, 1, &in);
	must_be_true(str && *str == '\0' && str == out);

	for (i = 1; i < GIT_OID_HEXSZ; i++) {
		out[i+1] = 'Z';
		str = git_oid_to_string(out, i+1, &in);
		/* returns out containing c-string */
		must_be_true(str && str == out);
		/* must be '\0' terminated */
		must_be_true(*(str+i) == '\0');
		/* must not touch bytes past end of string */
		must_be_true(*(str+(i+1)) == 'Z');
		/* i == n-1 charaters of string */
		must_pass(strncmp(exp, out, i));
	}

	/* returns out as hex formatted c-string */
	str = git_oid_to_string(out, sizeof(out), &in);
	must_be_true(str && str == out && *(str+GIT_OID_HEXSZ) == '\0');
	must_pass(strcmp(exp, out));
END_TEST

BEGIN_TEST(oid15, "convert raw oid to string (big)")
	const char *exp = "16a0123456789abcdef4b775213c23a8bd74f5e0";
	git_oid in;
	char big[GIT_OID_HEXSZ + 1 + 3]; /* note + 4 => big buffer */
	char *str;

	must_pass(git_oid_mkstr(&in, exp));

	/* place some tail material */
	big[GIT_OID_HEXSZ+0] = 'W'; /* should be '\0' afterwards */
	big[GIT_OID_HEXSZ+1] = 'X'; /* should remain untouched   */
	big[GIT_OID_HEXSZ+2] = 'Y'; /* ditto */
	big[GIT_OID_HEXSZ+3] = 'Z'; /* ditto */

	/* returns big as hex formatted c-string */
	str = git_oid_to_string(big, sizeof(big), &in);
	must_be_true(str && str == big && *(str+GIT_OID_HEXSZ) == '\0');
	must_pass(strcmp(exp, big));

	/* check tail material is untouched */
	must_be_true(str && str == big && *(str+GIT_OID_HEXSZ+1) == 'X');
	must_be_true(str && str == big && *(str+GIT_OID_HEXSZ+2) == 'Y');
	must_be_true(str && str == big && *(str+GIT_OID_HEXSZ+3) == 'Z');
END_TEST


BEGIN_TEST(oid16, "make sure the OID shortener doesn't choke on duplicate sha1s")

	git_oid_shorten *os;
	int min_len;

	os = git_oid_shorten_new(0);
	must_be_true(os != NULL);

	git_oid_shorten_add(os, "22596363b3de40b06f981fb85d82312e8c0ed511");
	git_oid_shorten_add(os, "ce08fe4884650f067bd5703b6a59a8b3b3c99a09");
	git_oid_shorten_add(os, "16a0123456789abcdef4b775213c23a8bd74f5e0");
	min_len = git_oid_shorten_add(os, "ce08fe4884650f067bd5703b6a59a8b3b3c99a09");

	must_be_true(min_len == GIT_OID_HEXSZ + 1);

	git_oid_shorten_free(os);
END_TEST

BEGIN_TEST(oid17, "stress test for the git_oid_shorten object")

#define MAX_OIDS 1000

	git_oid_shorten *os;
	char *oids[MAX_OIDS];
	char number_buffer[16];
	git_oid oid;
	size_t i, j;

<<<<<<< HEAD
	int min_len, found_collision;
=======
	int min_len = 0, found_collision;
>>>>>>> a796d24c

	os = git_oid_shorten_new(0);
	must_be_true(os != NULL);

	/*
	 * Insert in the shortener 1000 unique SHA1 ids
	 */
	for (i = 0; i < MAX_OIDS; ++i) {
		char *oid_text;

		sprintf(number_buffer, "%u", (unsigned int)i);
		git_hash_buf(&oid, number_buffer, strlen(number_buffer));

		oid_text = git__malloc(GIT_OID_HEXSZ + 1);
		git_oid_fmt(oid_text, &oid);
		oid_text[GIT_OID_HEXSZ] = 0;

		min_len = git_oid_shorten_add(os, oid_text);
		must_be_true(min_len >= 0);

		oids[i] = oid_text;
	}

	/*
	 * Compare the first `min_char - 1` characters of each
	 * SHA1 OID. If the minimizer worked, we should find at
	 * least one collision
	 */
	found_collision = 0;
	for (i = 0; i < MAX_OIDS; ++i) {
		for (j = 0; j < MAX_OIDS; ++j) {
			if (i != j && memcmp(oids[i], oids[j], min_len - 1) == 0)
				found_collision = 1;
		}
	}
	must_be_true(found_collision == 1);

	/*
	 * Compare the first `min_char` characters of each
	 * SHA1 OID. If the minimizer worked, every single preffix
	 * should be unique.
	 */
	found_collision = 0;
	for (i = 0; i < MAX_OIDS; ++i) {
		for (j = 0; j < MAX_OIDS; ++j) {
			if (i != j && memcmp(oids[i], oids[j], min_len) == 0)
				found_collision = 1;
		}
	}
	must_be_true(found_collision == 0);

	/* cleanup */
	for (i = 0; i < MAX_OIDS; ++i)
		free(oids[i]);

	git_oid_shorten_free(os);

#undef MAX_OIDS
END_TEST

static char *hello_id = "22596363b3de40b06f981fb85d82312e8c0ed511";
static char *hello_text = "hello world\n";

static char *bye_id = "ce08fe4884650f067bd5703b6a59a8b3b3c99a09";
static char *bye_text = "bye world\n";

BEGIN_TEST(hash0, "normal hash by blocks")
    git_hash_ctx *ctx;
    git_oid id1, id2;

    must_be_true((ctx = git_hash_new_ctx()) != NULL);

	/* should already be init'd */
    git_hash_update(ctx, hello_text, strlen(hello_text));
    git_hash_final(&id2, ctx);
    must_pass(git_oid_mkstr(&id1, hello_id));
    must_be_true(git_oid_cmp(&id1, &id2) == 0);

	/* reinit should permit reuse */
    git_hash_init(ctx);
    git_hash_update(ctx, bye_text, strlen(bye_text));
    git_hash_final(&id2, ctx);
    must_pass(git_oid_mkstr(&id1, bye_id));
    must_be_true(git_oid_cmp(&id1, &id2) == 0);

    git_hash_free_ctx(ctx);
END_TEST

BEGIN_TEST(hash1, "hash whole buffer in a single call")
    git_oid id1, id2;

    must_pass(git_oid_mkstr(&id1, hello_id));

    git_hash_buf(&id2, hello_text, strlen(hello_text));

    must_be_true(git_oid_cmp(&id1, &id2) == 0);
END_TEST

BEGIN_TEST(hash2, "hash a vector")
    git_oid id1, id2;
    git_buf_vec vec[2];

    must_pass(git_oid_mkstr(&id1, hello_id));

    vec[0].data = hello_text;
    vec[0].len  = 4;
    vec[1].data = hello_text+4;
    vec[1].len  = strlen(hello_text)-4;

    git_hash_vec(&id2, vec, 2);

    must_be_true(git_oid_cmp(&id1, &id2) == 0);
END_TEST

BEGIN_TEST(objtype0, "convert type to string")
	must_be_true(!strcmp(git_object_type2string(GIT_OBJ_BAD), ""));
	must_be_true(!strcmp(git_object_type2string(GIT_OBJ__EXT1), ""));
	must_be_true(!strcmp(git_object_type2string(GIT_OBJ_COMMIT), "commit"));
	must_be_true(!strcmp(git_object_type2string(GIT_OBJ_TREE), "tree"));
	must_be_true(!strcmp(git_object_type2string(GIT_OBJ_BLOB), "blob"));
	must_be_true(!strcmp(git_object_type2string(GIT_OBJ_TAG), "tag"));
	must_be_true(!strcmp(git_object_type2string(GIT_OBJ__EXT2), ""));
	must_be_true(!strcmp(git_object_type2string(GIT_OBJ_OFS_DELTA), "OFS_DELTA"));
	must_be_true(!strcmp(git_object_type2string(GIT_OBJ_REF_DELTA), "REF_DELTA"));

	must_be_true(!strcmp(git_object_type2string(-2), ""));
	must_be_true(!strcmp(git_object_type2string(8), ""));
	must_be_true(!strcmp(git_object_type2string(1234), ""));
END_TEST

BEGIN_TEST(objtype1, "convert string to type")
	must_be_true(git_object_string2type(NULL) == GIT_OBJ_BAD);
	must_be_true(git_object_string2type("") == GIT_OBJ_BAD);
	must_be_true(git_object_string2type("commit") == GIT_OBJ_COMMIT);
	must_be_true(git_object_string2type("tree") == GIT_OBJ_TREE);
	must_be_true(git_object_string2type("blob") == GIT_OBJ_BLOB);
	must_be_true(git_object_string2type("tag") == GIT_OBJ_TAG);
	must_be_true(git_object_string2type("OFS_DELTA") == GIT_OBJ_OFS_DELTA);
	must_be_true(git_object_string2type("REF_DELTA") == GIT_OBJ_REF_DELTA);

	must_be_true(git_object_string2type("CoMmIt") == GIT_OBJ_BAD);
	must_be_true(git_object_string2type("hohoho") == GIT_OBJ_BAD);
END_TEST

BEGIN_TEST(objtype2, "check if an object type is loose")
	must_be_true(git_object_typeisloose(GIT_OBJ_BAD) == 0);
	must_be_true(git_object_typeisloose(GIT_OBJ__EXT1) == 0);
	must_be_true(git_object_typeisloose(GIT_OBJ_COMMIT) == 1);
	must_be_true(git_object_typeisloose(GIT_OBJ_TREE) == 1);
	must_be_true(git_object_typeisloose(GIT_OBJ_BLOB) == 1);
	must_be_true(git_object_typeisloose(GIT_OBJ_TAG) == 1);
	must_be_true(git_object_typeisloose(GIT_OBJ__EXT2) == 0);
	must_be_true(git_object_typeisloose(GIT_OBJ_OFS_DELTA) == 0);
	must_be_true(git_object_typeisloose(GIT_OBJ_REF_DELTA) == 0);

	must_be_true(git_object_typeisloose(-2) == 0);
	must_be_true(git_object_typeisloose(8) == 0);
	must_be_true(git_object_typeisloose(1234) == 0);
END_TEST

BEGIN_TEST(objhash0, "hash junk data")
    git_oid id, id_zero;

    must_pass(git_oid_mkstr(&id_zero, zero_id));

    /* invalid types: */
    junk_obj.data = some_data;
    must_fail(hash_object(&id, &junk_obj));

    junk_obj.type = GIT_OBJ__EXT1;
    must_fail(hash_object(&id, &junk_obj));

    junk_obj.type = GIT_OBJ__EXT2;
    must_fail(hash_object(&id, &junk_obj));

    junk_obj.type = GIT_OBJ_OFS_DELTA;
    must_fail(hash_object(&id, &junk_obj));

    junk_obj.type = GIT_OBJ_REF_DELTA;
    must_fail(hash_object(&id, &junk_obj));

    /* data can be NULL only if len is zero: */
    junk_obj.type = GIT_OBJ_BLOB;
    junk_obj.data = NULL;
    must_pass(hash_object(&id, &junk_obj));
    must_be_true(git_oid_cmp(&id, &id_zero) == 0);

    junk_obj.len = 1;
    must_fail(hash_object(&id, &junk_obj));
END_TEST

BEGIN_TEST(objhash1, "hash a commit object")
    git_oid id1, id2;

    must_pass(git_oid_mkstr(&id1, commit_id));

    must_pass(hash_object(&id2, &commit_obj));

    must_be_true(git_oid_cmp(&id1, &id2) == 0);
END_TEST

BEGIN_TEST(objhash2, "hash a tree object")
    git_oid id1, id2;

    must_pass(git_oid_mkstr(&id1, tree_id));

    must_pass(hash_object(&id2, &tree_obj));

    must_be_true(git_oid_cmp(&id1, &id2) == 0);
END_TEST

BEGIN_TEST(objhash3, "hash a tag object")
    git_oid id1, id2;

    must_pass(git_oid_mkstr(&id1, tag_id));

    must_pass(hash_object(&id2, &tag_obj));

    must_be_true(git_oid_cmp(&id1, &id2) == 0);
END_TEST

BEGIN_TEST(objhash4, "hash a zero-length object")
    git_oid id1, id2;

    must_pass(git_oid_mkstr(&id1, zero_id));

    must_pass(hash_object(&id2, &zero_obj));

    must_be_true(git_oid_cmp(&id1, &id2) == 0);
END_TEST

BEGIN_TEST(objhash5, "hash an one-byte long object")
    git_oid id1, id2;

    must_pass(git_oid_mkstr(&id1, one_id));

    must_pass(hash_object(&id2, &one_obj));

    must_be_true(git_oid_cmp(&id1, &id2) == 0);
END_TEST

BEGIN_TEST(objhash6, "hash a two-byte long object")
    git_oid id1, id2;

    must_pass(git_oid_mkstr(&id1, two_id));

    must_pass(hash_object(&id2, &two_obj));

    must_be_true(git_oid_cmp(&id1, &id2) == 0);
END_TEST

BEGIN_TEST(objhash7, "hash an object several bytes long")
    git_oid id1, id2;

    must_pass(git_oid_mkstr(&id1, some_id));

    must_pass(hash_object(&id2, &some_obj));

    must_be_true(git_oid_cmp(&id1, &id2) == 0);
END_TEST

BEGIN_SUITE(rawobjects)
	ADD_TEST(oid0);
	ADD_TEST(oid1);
	ADD_TEST(oid2);
	ADD_TEST(oid3);
	ADD_TEST(oid4);
	ADD_TEST(oid5);
	ADD_TEST(oid6);
	ADD_TEST(oid7);
	ADD_TEST(oid8);
	ADD_TEST(oid9);
	ADD_TEST(oid10);
	ADD_TEST(oid11);
	ADD_TEST(oid12);
	ADD_TEST(oid13);
	ADD_TEST(oid14);
	ADD_TEST(oid15);
	ADD_TEST(oid16);
	ADD_TEST(oid17);

	ADD_TEST(hash0);
	ADD_TEST(hash1);
	ADD_TEST(hash2);

	ADD_TEST(objtype0);
	ADD_TEST(objtype1);
	ADD_TEST(objtype2);

	ADD_TEST(objhash0);
	ADD_TEST(objhash1);
	ADD_TEST(objhash2);
	ADD_TEST(objhash3);
	ADD_TEST(objhash4);
	ADD_TEST(objhash5);
	ADD_TEST(objhash6);
	ADD_TEST(objhash7);
END_SUITE
<|MERGE_RESOLUTION|>--- conflicted
+++ resolved
@@ -336,11 +336,7 @@
 	git_oid oid;
 	size_t i, j;
 
-<<<<<<< HEAD
-	int min_len, found_collision;
-=======
 	int min_len = 0, found_collision;
->>>>>>> a796d24c
 
 	os = git_oid_shorten_new(0);
 	must_be_true(os != NULL);

--- conflicted
+++ resolved
@@ -506,13 +506,8 @@
     }
 };
 
-<<<<<<< HEAD
 static size_t _clay_suite_count = 35;
-static size_t _clay_callback_count = 117;
-=======
-static size_t _clay_suite_count = 34;
-static size_t _clay_callback_count = 114;
->>>>>>> 97769280
+static size_t _clay_callback_count = 118;
 
 /* Core test functions */
 static void
